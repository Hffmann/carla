// Copyright (c) 2017 Computer Vision Center (CVC) at the Universitat Autonoma
// de Barcelona (UAB).
//
// This work is licensed under the terms of the MIT license.
// For a copy, see <https://opensource.org/licenses/MIT>.

#pragma once

#include "CoreMinimal.h"
#include "GameFramework/GameModeBase.h"

#include <compiler/disable-ue4-macros.h>
#include <boost/optional.hpp>
#include <compiler/enable-ue4-macros.h>

#include "Carla/Actor/CarlaActorFactory.h"
#include "Carla/Game/CarlaEpisode.h"
#include "Carla/Game/CarlaGameInstance.h"
#include "Carla/Game/TaggerDelegate.h"
#include "Carla/OpenDrive/OpenDrive.h"
#include "Carla/Recorder/CarlaRecorder.h"
#include "Carla/Sensor/SceneCaptureSensor.h"
#include "Carla/Settings/CarlaSettingsDelegate.h"
#include "Carla/Traffic/TrafficLightManager.h"
#include "Carla/Util/ObjectRegister.h"
#include "Carla/Weather/Weather.h"

#include "CarlaGameModeBase.generated.h"

/// Base class for the CARLA Game Mode.
UCLASS(HideCategories=(ActorTick))
class CARLA_API ACarlaGameModeBase : public AGameModeBase
{
  GENERATED_BODY()

public:

  ACarlaGameModeBase(const FObjectInitializer& ObjectInitializer);

  const UCarlaEpisode &GetCarlaEpisode() const
  {
    check(Episode != nullptr);
    return *Episode;
  }

  const boost::optional<carla::road::Map>& GetMap() const {
    return Map;
  }

  UFUNCTION(Exec, Category = "CARLA Game Mode")
  void DebugShowSignals(bool enable);

  UFUNCTION(BlueprintCallable, Category = "CARLA Game Mode")
  ATrafficLightManager* GetTrafficLightManager();

  UFUNCTION(Category = "Carla Game Mode", BlueprintCallable, CallInEditor, Exec)
  TArray<FBoundingBox> GetAllBBsOfLevel(uint8 TagQueried = 0xFF) const;

  UFUNCTION(Category = "Carla Game Mode", BlueprintCallable, CallInEditor, Exec)
  TArray<FEnvironmentObject> GetEnvironmentObjects(uint8 QueriedTag = 0xFF) const
  {
    return ObjectRegister->GetEnvironmentObjects(QueriedTag);
  }

  void EnableEnvironmentObjects(const TSet<uint64>& EnvObjectIds, bool Enable);

  UFUNCTION(Category = "Carla Game Mode", BlueprintCallable, CallInEditor, Exec)
  void LoadMapLayer(int32 MapLayers);

  UFUNCTION(Category = "Carla Game Mode", BlueprintCallable, CallInEditor, Exec)
  void UnLoadMapLayer(int32 MapLayers);

  UFUNCTION(Category = "Carla Game Mode")
  ULevel* GetULevelFromName(FString LevelName);

<<<<<<< HEAD
  UFUNCTION(BlueprintImplementableEvent, CallInEditor, Exec, Category="Carla Game Mode")
  void ConvertBuildingsToCubes();

  UFUNCTION(BlueprintCallable, Category="Carla Game Mode")
  TArray<AActor*> GetAllActorsOfLevel(const FString& InLevelName);
=======
  UFUNCTION(BlueprintCallable, Category = "Carla Game Mode")
  void OnLoadStreamLevel();

  UFUNCTION(BlueprintCallable, Category = "Carla Game Mode")
  void OnUnloadStreamLevel();
>>>>>>> 6189aa59

protected:

  void InitGame(const FString &MapName, const FString &Options, FString &ErrorMessage) override;

  void RestartPlayer(AController *NewPlayer) override;

  void BeginPlay() override;

  void EndPlay(const EEndPlayReason::Type EndPlayReason) override;

  void Tick(float DeltaSeconds) override;

private:

  void SpawnActorFactories();

  void ParseOpenDrive(const FString &MapName);

  void RegisterEnvironmentObjects();

  void ConvertMapLayerMaskToMapNames(int32 MapLayer, TArray<FName>& OutLevelNames);

  UPROPERTY()
  UCarlaGameInstance *GameInstance = nullptr;

  UPROPERTY()
  UTaggerDelegate *TaggerDelegate = nullptr;

  UPROPERTY()
  UCarlaSettingsDelegate *CarlaSettingsDelegate = nullptr;

  UPROPERTY()
  UCarlaEpisode *Episode = nullptr;

  UPROPERTY()
  ACarlaRecorder *Recorder = nullptr;

  UPROPERTY()
  UObjectRegister* ObjectRegister = nullptr;

  /// The class of Weather to spawn.
  UPROPERTY(Category = "CARLA Game Mode", EditAnywhere)
  TSubclassOf<AWeather> WeatherClass;

  /// List of actor spawners that will be used to define and spawn the actors
  /// available in game.
  UPROPERTY(Category = "CARLA Game Mode", EditAnywhere)
  TSet<TSubclassOf<ACarlaActorFactory>> ActorFactories;

  UPROPERTY()
  TArray<ACarlaActorFactory *> ActorFactoryInstances;

  UPROPERTY()
  ATrafficLightManager* TrafficLightManager = nullptr;

  boost::optional<carla::road::Map> Map;

  int PendingLevelsToLoad = 0;
  int PendingLevelsToUnLoad = 0;

  bool ReadyToRegisterObjects = false;

};<|MERGE_RESOLUTION|>--- conflicted
+++ resolved
@@ -73,19 +73,17 @@
   UFUNCTION(Category = "Carla Game Mode")
   ULevel* GetULevelFromName(FString LevelName);
 
-<<<<<<< HEAD
+  UFUNCTION(BlueprintCallable, Category = "Carla Game Mode")
+  void OnLoadStreamLevel();
+
+  UFUNCTION(BlueprintCallable, Category = "Carla Game Mode")
+  void OnUnloadStreamLevel();
+
   UFUNCTION(BlueprintImplementableEvent, CallInEditor, Exec, Category="Carla Game Mode")
   void ConvertBuildingsToCubes();
 
   UFUNCTION(BlueprintCallable, Category="Carla Game Mode")
   TArray<AActor*> GetAllActorsOfLevel(const FString& InLevelName);
-=======
-  UFUNCTION(BlueprintCallable, Category = "Carla Game Mode")
-  void OnLoadStreamLevel();
-
-  UFUNCTION(BlueprintCallable, Category = "Carla Game Mode")
-  void OnUnloadStreamLevel();
->>>>>>> 6189aa59
 
 protected:
 
