## Latest

  * Fixed bug causing the RoadOptions at the BehaviorAgent to not work as intended
<<<<<<< HEAD
  * CARLA is compatible with the last RoadRunner nomenclature for road assets
  * Fixed a bug when importing a FBX map with some **_** in the FBX name
=======
  * Added performance benchmarking section to documentation

>>>>>>> d76e9c9c

## CARLA 0.9.11

  * Improved the documentation for use with pandoc tool by converting html tags to their markdown equivalent
  * Refactored FAQ section of docs to use minimal html and fix broken layout
  * Extended the local planner with a lateral `offset`
  * Upgraded to DirectX 12 on Windows
  * Added the new core pipeline for the simulator
  * Added parameter to carla settings to control culling
  * Added fully deterministic option for Traffic Manager, sorting vehicles by ID and avoiding race conditions
  * Added the option to sweep the wheel shape for collision. This requires to patch the engine
  * Added the possibility of changing physics substepping options from client
  * Added 'noise_seed' to sensors to initialize the random generators
  * API extensions:
    - Added `actor.set_enable_gravity()` function to enable/disable the gravity affecting the actor
    - Added `load_map_layer` and `unload_map_layer` to control map layers on new maps that support subleveling
    - Added `get_environment_objects`call to get all the placed objects in the level
    - Added `enable_environment_objects`call to enable/disable objects of the level
    - Added `horizontal_fov` parameter to lidar sensor to allow for restriction of its field of view
    - Added `WorldSettings.deterministic_ragdolls` to enable deterministic or physically based ragdolls
  * Fixed RSSSensor python3 build and import of open drive maps by updating to ad-rss v4.2.0 and ad-map-access v2.3.0. Python import of dependent 'ad' python modules reflects now the namespaces of the C++ interface and follow doxygen documentation
  * Fixed sensor transformations and sensor data transformations mismatch in IMU and camera-based sensors
  * Fixed random dead-lock on synchronous mode at high frame rate
  * Fixed bug on Windows causing sun reflection artifacts
  * Fixed bug in `waypoint.get_landmarks()` causing some landmarks to be missed when s = 0
  * Fixed the `actor.set_simulate_physics()` for pedestrians and vehicles
  * Fixed bug causing camera-based sensors to stop sending data
  * Fixed the lack of determinism on the output of raycast sensors
  * Fixed missing `laneChange` record in converted OSM maps
  * Fixed bug in the actor's id returned by the semantic lidar
  * Fixed error when using `--config` parameter in `make package`
  * Fixed dependency of library **Xerces-c** on package
  * Fixed minor typo in the simulation data section of the documentation
  * Fixed the `config.py` to read the `.osm ` files in proper `utf-8` encoding

## CARLA 0.9.10

  * Added retrieval of bounding boxes for all the elements of the level
  * Added deterministic mode for Traffic Manager
  * Added support in Traffic Manager for dead-end roads
  * Upgraded CARLA Docker image to Ubuntu 18.04
  * Upgraded to AD RSS v4.1.0 supporting unstructured scenes and pedestrians, and fixed spdlog to v1.7.0
  * Changed frozen behavior for traffic lights. It now affects to all traffic lights at the same time
  * Added new pedestrian models
  * API changes:
    - Renamed `actor.set_velocity()` to `actor.set_target_velocity()`
    - Renamed `actor.set_angular_velocity()` to `actor.set_target_velocity()`
    - RGB cameras `exposure_mode` is now set to `histogram` by default
  * API extensions:
    - Added `carla.Osm2Odr.convert()` function and `carla.Osm2OdrSettings` class to support Open Street Maps to OpenDRIVE conversion
    - Added `world.freeze_all_traffic_lights()` and `traffic_light.reset_group()`
    - Added `client.stop_replayer()` to stop the replayer
    - Added `world.get_vehicles_light_states()` to get all the car light states at once
    - Added constant velocity mode (`actor.enable_constant_velocity()` / `actor.disable_constant_velocity()`)
    - Added function `actor.add_angular_impulse()` to add angular impulse to any actor
    - Added `actor.add_force()` and `actor.add_torque()`
    - Added functions `transform.get_right_vector()` and `transform.get_up_vector()`
    - Added command to set multiple car light states at once
    - Added 4-matrix form of transformations
  * Added new semantic segmentation tags: `RailTrack`, `GuardRail`, `TrafficLight`, `Static`, `Dynamic`, `Water` and `Terrain`
  * Added fixed ids for street and building lights
  * Added vehicle light and street light data to the recorder
  * Improved the colliders and physics for all vehicles
  * All sensors are now multi-stream, the same sensor can be listened from different clients
  * New semantic LiDAR sensor (`lidar.ray_cast_semantic`)
  * Added `open3D_lidar.py`, a more friendly LiDAR visualizer
  * Added make command to download contributions as plugins (`make plugins`)
  * Added a warning when using SpringArm exactly in the 'z' axis of the attached actor
  * Improved performance of raycast-based sensors through parallelization
  * Added an approximation of the intensity of each point of the cloud in the LiDAR sensor
  * Added Dynamic Vision Sensor (DVS) camera based on ESIM simulation http://rpg.ifi.uzh.ch/esim.html
  * Improved LiDAR and radar to better match the shape of the vehicles
  * Added support for additional TraCI clients in Sumo co-simulation
  * Added script example to synchronize the gathering of sensor data in client
  * Added default values and a warning message for lanes missing the width parameter in OpenDRIVE
  * Added parameter to enable/disable pedestrian navigation in standalone mode
  * Improved mesh partition in standalone mode
  * Added Renderdoc plugin to the Unreal project
  * Added configurable noise to LiDAR sensor
  * Replace deprecated `platform.dist()` with recommended `distro.linux_distribution()`
  * Improved the performance of capture sensors
  * Fixed the center of mass for vehicles
  * Fixed a number of OpenDRIVE parsing bugs
  * Fixed vehicles' bounding boxes, now they are automatic
  * Fixed a map change error when Traffic Manager is in synchronous mode
  * Fixes add entry issue for applying parameters more than once in Traffic Manager
  * Fixes std::numeric_limits<float>::epsilon error in Traffic Manager
  * Fixed memory leak on `manual_control.py` scripts (sensor listening was not stopped before destroying)
  * Fixed a bug in `spawn_npc_sumo.py` script computing not allowed routes for a given vehicle class
  * Fixed a bug where `get_traffic_light()` would always return `None`
  * Fixed recorder determinism problems
  * Fixed several untagged and mistagged objects
  * Fixed rain drop spawn issues when spawning camera sensors
  * Fixed semantic tags in the asset import pipeline
  * Fixed `Update.sh` from failing when the root folder contains a space on it
  * Fixed dynamic meshes not moving to the initial position when replaying
  * Fixed colors of lane markings when importing a map, they were reversed (white and yellow)
  * Fixed missing include directive in file `WheelPhysicsControl.h`
  * Fixed gravity measurement bug from IMU sensor
  * Fixed LiDAR’s point cloud reference frame
  * Fixed light intensity and camera parameters to match
  * Fixed and improved auto-exposure camera (`histogram` exposure mode)
  * Fixed delay in the TCP communication from server to the client in synchronous mode for Linux
  * Fixed large RAM usage when loading polynomial geometry from OpenDRIVE
  * Fixed collision issues when `debug.draw_line()` is called
  * Fixed gyroscope sensor to properly give angular velocity readings in the local frame
  * Fixed minor typo in the introduction section of the documentation
  * Fixed a bug at the local planner when changing the route, causing it to maintain the first part of the previous one. This was only relevant when using very large buffer sizes

## CARLA 0.9.9

  * Introduced hybrid mode for Traffic Manager
  * Upgraded to Unreal Engine 4.24
  * Fixed autonomous agents' incorrect detection of red traffic lights affecting them
  * Improved manual_control by adding realistic throttle and brake
  * Added walkable pedestrian crosswalks in OpenDRIVE standalone mode
  * Improved mesh generation with a chunk system for better performance and bigger maps in the future
  * Added security features to the standalone OpenDRIVE mode aiming to prevent cars from falling down from the road
  * Added junction smoothing algorithm to prevent roads from blocking other roads with level differences
  * Added new Behavior agent
  * Added automatic generation of traffic lights, stop signal and yield signal from OpenDRIVE file
  * Upgraded to AD RSS v3.0.0 supporting complex road layouts and i.e. intersections
  * Added examples of sumo co-simulation for Town01, Town04 and Town05
  * Added ptv vissim and carla co-simulation
  * Fixed `GetLeftLaneMarking()` from a possible runtime error
  * API extensions:
    - Added new methods to `Map`: `get_all_landmarks`, `get_all_landmarks_from_id` and `get_all_landmarks_of_type`
  * Added synchronization of traffic lights in sumo co-simulation
  * Added light manager to control the lights of the map

## CARLA 0.9.8

  * Added beta version sumo-carla co-simulation
  * Traffic Manager:
    - Added benchmark
    - Added synchronous mode
    - Fixed change map error
    - Added multiclient architecture
    - Added multi Traffic Manager architecture
    - Fixed linkage between waypoints
    - Implemented intersection anticipation
    - Implemented vehicle destruction when stuck
    - Implemented tunable parameters
    - Revamped lane changes
  * Added landmark class for signal-related queries
  * Added support to parse OpenDRIVE signals
  * Added junction class as queryable object from waypoint
  * Added timeout to World Tick
  * Added simple physical map generation from standalone OpenDRIVE data
  * Added support for generating walker navigation on server-side
  * Added support for new geometry: `spiral`, `poly3`, and `paramPoly3`
  * Improved `get_waypoint(location)` performance
  * New weather system: night time, fog, rain ripples, and now wind affects vegetation and rain (not car physics)
  * Fixed Low/Epic quality settings transition
  * Enabled Mesh distance fields
  * API extensions:
    - Added new methods to `BoundingBox`: `contains()`, `get_local_vertices()` and `get_world_vertices(transform)`
    - Added new function to get a waypoint specifying parameters from the OpenDRIVE: `map.get_waypoint_xodr(road_id, lane_id, s)`
    - Added 3 new parameters for the `carla.Weather`: `fog_density`, `fog_distance`, and (ground) `wetness`
    - Added `carla.client.generate_opendrive_world(opendrive)` that loads a map with custom OpenDRIVE basic physical topology
  * New python clients:
    - `weather.py`: allows weather changes using the new weather parameters
  * Fixed docker build of `.BIN` for pedestrian navigation
  * Fixed `local_planner.py`: agent will now stop when it reaches the desired destination
  * Fixed crash when missing elevation profile and lane offset in OpenDRIVE
  * Fixed typos
  * Fixed agent failures due to API changes in `is_within_distance_ahead()`
  * Fixed assertion bug when using LibCarla
  * Fixed incorrect doppler velocity for RADAR sensor
  * Fixed documentation links
  * Upgraded Boost to 1.72.0
  * Recorder feature:
    - Added an option `-i` to `start_replaying.py` to replay a session ignoreing the hero vehicles
  * Fixed import pipeline bugs:
    - Crash when no pedestrian navmesh is present
    - Automatically imported static meshes not properly tagged
  * Fixed PID controller's sensitivity to time discretization

## CARLA 0.9.7

  * Upgraded parameters of Unreal/CarlaUE4/Config/DefaultInput.ini to prevent mouse freeze
  * Add build variant with AD RSS library integration with RSS sensor and result visualisation
  * Support for OpenGL and Vulkan in docker + headless mode
  * Added new sensor: Inertial measurement unit (IMU)
  * Added new sensor: Radar
  * Exposed rgb camera attributes: exposure, depth of field, tonemapper, color correction, and chromatic aberration
  * Now all the camera-based sensors are provided with an additional parametrized lens distortion shader
  * Added Traffic Manager to replace autopilot in managing the NPC vehicles
  * Improved pedestrians navigation
  * API changes:
    - Lidar: `range` is now set in meters, not in centimeters
    - Lidar: `horizontal_angle` is now received in radians, not in degrees
    - GNSS: `carla.GnssEvent` renamed to `carla.GnssMeasurement`
  * API extensions:
    - Added `carla.IMUMeasurement`
    - Added `carla.RadarMeasurement` and `carla.RadarDetection`
    - GNSS data can now be obtained with noise
    - IMU data can now be obtained with noise
  * Moved GNSS sensor from client to server side
  * Added exporter plugin for UE4 to allow export meshes ready for Recast calculation
  * The 'make import' process now rename the assets accordingly and set complex collision as simple
  * New Python API function added (map.get_crosswalks()) that returns a list with all points that define the crosswalk zones from OpenDRIVE file
  * Updated `manual_control.py` with a lens disortion effect example
  * Updated `manual_control.py` with IMU and Radar realtime visualization
  * Fixed pylint for python3 in travis
  * Fixed PointCloudIO `cout` that interfiered with other python modules
  * Better steering in manual control
  * Added Doxygen documentation online with automatic updates through Jenkins pipeline
  * Fixed an error in `automatic_control.py` failing because the `Num Lock` key
  * Fixed client_bounding_boxes.py example script
  * Fixed materials and semantic segmentation issues regarding importing assets
  * Fixed ObstacleSensor to return HitDistance instead of HitRadius

## CARLA 0.9.6

  * Upgraded to Unreal Engine 4.22
  * Added Vulkan support, if installed, CARLA will use Vulkan, use `-opengl` flag to launch with OpenGL
  * The simulator is now compiled in "Shipping" mode, faster but it accepts less command-line arguments
  * Pedestrians are back:
    - Spawn pedestrians that will roam randomly on sidewalks
    - The script 'spawn_npc.py' spawns now pedestrians, adjust the number with the flag `-w`
    - Added navigation meshes for each maps for pedestrian navigation
  * Allow adding custom props (FBX) to CARLA Blueprint library so they are spawnable
  * Simplified pipeline for importing and packaging maps and custom props
  * Vehicle physics:
    - Added access to vehicle transmission details
    - Added access to vehicle physics brake values
    - Added tire friction trigger boxes for simulating slippery surfaces
  * Added camera gamma correction as command-line argument to manual_control.py
  * Added ability to set motion blur settings for RGB camera in sensor python blueprint
  * Added C++ client example using LibCarla
  * Added PythonAPI documentation generator, we documented in detail all the Python reference
  * Added a new Python script config.py that allows the user to configure the simulator from the command-line
  * New recorder features:
    - Documented recorded system and binary file
    - Added optional parameter to show more details about a recorder file (related to `show_recorder_file_info.py`)
    - Added playback speed (slow/fast motion) to the replayer
    - Allow custom paths for saving the recorded files
    - More data is now recorded to replay animations:
      + Wheels of vehicles are animated (steering, throttle, handbrake), also bikes and motorbikes
      + Walker animations are simulated (through speed of walker)
  * New high quality pedestrians: female, girl and boy; improved meshes and textures
  * More color and texture variations for each pedestrian
  * New vehicle Audi Etron: 25.000 tris and LODs
  * New material for Mustang, new system that will allow us to improve all the vehicle materials
  * Improved vehicle Tesla
  * New high-quality "Default" weather tailor-made for each map
  * Improved the rest of weather profiles too
  * RGB camera improvements:
    - Enabled temporal antialiasing and motion blur
    - Added gamma value and motion blur as a blueprint attributes
    - Enabled texture streaming for scene captures
  * API changes:
    - Renamed `frame_count` and `frame_number` as `frame`, old members are kept as deprecated
    - `world.wait_for_tick()` now returns a `carla.WorldSnapshot`
    - The callback of `world.on_tick(callback)` now receives a `carla.WorldSnapshot`
    - Deprecated waypoint's `is_intersection`, use `is_junction` instead
  * API extensions:
    - Added attachment type "SpringArm" for cinematic cameras
    - Added waypoint's `junction_id` that returns de OpenDrive identifier of the current junction
    - Added `world.get_actor(id)` to find a single actor by id
    - Added `carla.WeatherParameters.Default` for the default (tailor-made for each town) weather profile
    - Added `WorldSnapshot` that contains a list of `ActorSnapshot`, allows capturings a "still image" of the world at a single frame
    - Added `world.tick()` now synchronizes with the simulator and returns the id of the newly started frame
    - Added `world.apply_settings(settings)` now synchronizes with the simulator and returns the id of the frame when the settings took effect
    - Added `world.remove_on_tick(id)` to allow removing on tick callbacks
    - Added allow setting fixed frame-rate from client-side, now is part of `carla.WorldSettings`
    - Added `is_invincible` to walkers
  * Several optimizations to the RPC server, now supports a bigger load of async messages
  * Updated DebugHelper to render on Shipping packages, it has also better performance
  * Updated OpenDriveActor to use the new Waypoint API
  * Removed deprecated code and content
  * Exposed waypoints and OpenDrive map to UE4 Blueprints
  * Change the weight of cars. All cars have been compared with the real to have a feedback more real
  * Recorder fixes:
    - When a recorded session finish replaying, all vehicles will continue in autopilot, and all pedestrians will stop
    - Fixed a possible crash if an actor is respawned before the episode is ready when a new map is loaded automatically
    - Actors at start of playback could interpolate positions from its current position instead than the recorded position
    - Camera following in playback was not working if a new map was needed to load
    - API function 'show_recorder_file_info' was showing the wrong parent id
    - Script 'start_recording.py' now properly saves destruction of actors at stop
    - Problem when vehicles enable autopilot after a replayer, now it works better
  * Fixed dead-lock when loading a new map in synchronous mode
  * Fixed get_actors may produce actors without parent
  * Fixed std::bad_cast when importing other libraries, like tensorflow, before carla
  * Fixed latitude in WGS84 reprojection code such that Latitudes increase as one move north in CARLA worlds
  * Fixed walking animations, the animations now go at the same speed as the game
  * Fixed loading and reloading world not using the timeout
  * Fixed XODR files can be found now anywhere in content
  * Fixed bug related with Pygame error of surface too large, added sidewalks and improved lane markings in `no_rendering_mode.py`
  * Fixed Lidar effectiveness bug in manual_control.py
  * Fixed wrong units in VehiclePhysicsControl's center of mass
  * Fixed semantic segmentation of bike riders
  * Fixed inconsistent streetlights in Town03
  * Fixed incorrect vehicle bounds

## CARLA 0.9.5

  * Added `client_bounding_boxes.py` to show bounding boxes client-side
  * New Town07, rural environment with narrow roads
  * Reworked OpenDRIVE parser and waypoints API
    - Fixed several situations in which the XODR was incorrectly parsed
    - Exposed more information: lane marking, lane type, lane section id, s
    - API change: waypoint's `lane_type` is now an enum, `carla.LaneType`
    - API change: `carla.LaneMarking` is not an enum anymore, extended with color, type, lane change, and width
    - API extension: `map.get_waypoint` accepts an extra optional flag argument `lane_type` for filtering lane types
    - API extension: `carla.Map` can be constructed off-line out of XODR files, `carla.Map(town_name, xodr_content)`
    - API extension: `id` property to waypoints, uniquely identifying waypoints up to half centimetre precision
  * API change: Renamed "lane_invasion" to "lane_detector", added too its server-side sensor to be visible to other clients
  * API extension: new carla.command.SpawnActor to spawn actors in batch
  * API extension: `map.transform_to_geolocation` to transform Location to GNSS GeoLocation
  * API extension: added timestamp (elapsed simulation seconds) to SensorData
  * API extension: method `client.apply_batch_sync` that sends commands in batch and waits for server response
  * API extension: optional argument "actor_ids" to world.get_actors to request only the actors with the ids provided
  * Migrated Content to AWS
  * Updated `spawn_npc.py` to spawn vehicles in batch
  * Added --rolename to "manual_control.py"
  * Added options to "no_rendering_mode.py" to draw extra road information
  * Added "scene_layout.py" to retrieve the whole information in the scene as Python dict
  * Basic agent integrated with global router
  * Allow usage of hostname for carla::Client and resolve them to IP addresses
  * Added new pack of assets
    - Windmill, different farm houses, silo
    - Plants corn, dandelion, poppy, and grass
    - Yield traffic sign
  * Added modular buildings New York style
  * Added marking lanes in Town03
  * Added command-line arguments to simulator to disable rendering and set the server timeout
  * Improved performance in Town01 and Town02
  * Changed yellow marking lane from Town01 and Town02 to dashed yellow marking lane
  * Improved lane cross detection to use the new Waypoint API
  * Enhanced stop triggers options
  * Fixed semantic segmentation tags in Town04, Town05, Town06
  * Fixed tree collision in Town01
  * Fixed VehicleSpawnPoint out of the road in Town01
  * Fixed geo-reference of Town01 and Town07
  * Fixed floating pillars in Town04
  * Fixed floating building in Town03
  * Fixed vehicles missing the route if autopilot enabled too late
  * Fixed division by zero in is_within_distance_ahead()
  * Fixed local planner to avoid premature route pruning at path overlaps
  * Fixed global router behavior to be consistent with new Waypoint API
  * Fixed clean up of local_planner when used by other modules
  * Fixed python client DLL error on Windows
  * Fixed wrong type returned by `ActorList.Filter(...)`
  * Fixed wheel's tire friction affecting all vehicles from physics control parameters
  * Fixed obstacle detector not working
  * Fixed small float bug in misc.py


## CARLA 0.9.4

  * Added recording and playback functionality
  * Added synchronous mode, simulator waits until a client sends a "tick" cue, `client.tick()`
  * Allow changing map from client-side, added `client.load_world(name)`, `client.reload_world()`, and `client.get_available_maps()`
  * Added scripts and tools to import maps directly from .fbx and .xodr files into the simulator
  * Exposed minimum physics control parameters for vehicles' engine and wheels
  * Allow controlling multiple actors in "batch mode"
  * New Town06, featuring a "Michigan left" intersection including:
    - Connection ramp between two highways
    - Incorporation to a highway requiring changing several lanes to take another exit
    - Junctions supporting different scenarios
  * New traffic signs assets: one-way, no-turn, more speed limits, do not enter, arrow floors, Michigan left, and lane end
  * New pedestrian texture to add more variations
  * New road PBR material
  * Extended the waypoint API with `lane_change`, `lane_type`, `get_right_lane()` and `get_left_lane()`
  * Added world settings for changing no-rendering mode and synchronous mode at run-time
  * Added methods to acquire a traffic light's pole index and all traffic lights in it's group
  * Added performance benchmark script to measure the simulator's rendering performance
  * Added `manual_control_steeringwheel.py` to control agents using Logitech G29 steering wheels (and maybe others)
  * Added movable props present in the map (e.g. chairs and tables) as actors so they can be controlled from Python
  * Added recording and playback bindings to `manual_control.py` script
  * Removed `world.map_name` from API, use `world.get_map().name` instead
  * Refactored `no_rendering_mode.py` to improve performance and interface
  * Several improvements to the build system for Windows
  * Expose traffic sign's trigger volumes on Python API
  * Improved export/import map tools
  * Simplify Dockerfile halving Carla Docker image size
  * Episodes have now a random unique id to avoid collisions between runs
  * Reduced overhead of many RPC calls by sending only actor IDs (instead of serializing all the actor attributes every time)
  * Added priority system for vehicle control input (internal, not exposed in API)
  * Removed "Example.CarlaSettings.ini", you can still use it, but it's no longer necessary
  * Improved time-out related error messages
  * Fixed Town01 placed 38 meters above the zero
  * Fixed parsing of OpenDrive geo-reference exported by RoadRunner
  * Fixed issue of retrieving an empty list when calling `world.get_actors()` right after creating the world
  * Fixed a few synchronization issues related to changing the world at runtime
  * Fixed traffic light when it gets illuminated by the hero vehicle in `no_rendering_mode.py`
  * Fixed `manual_control.py` and `no_rendering_mode.py` to prevent crashes when used in "no rendering mode"
  * Fixed traffic signs having the trigger box rotated
  * Fixed female walk animation
  * Fixed BP_MultipleFloor, tweaked offset in BaseFloor to adjust meshes between them
  * Fixed static objects present in the map were marked as "movable"

## CARLA 0.9.3

  * Upgraded to Unreal Engine 4.21
  * Upgraded Boost to 1.69.0
  * New Town04 (biggest so far), includes a freeway, new bridge and road barrier, a nicer landscape based on height-map, and new street props
  * New Town05, adding more variety of intersections for the scenario runner
  * Redesigned pedestrian models and animations (walk and idle) for male and female characters
  * Added sensor for detecting obstacles (ray-cast based)
  * Added sensor GNSS (GPS)
  * Basic agent integrated with global router
  * Added a few methods to manage an actor:
    - set_velocity: for setting the linear velocity
    - set_angular_velocity: for setting the angular velocity
    - get_angular_velocity: for getting the angular velocity
    - add_impulse: for applying an impulse (in world axis)
  * Renamed vehicle.get_vehicle_control() to vehicle.get_control() to be consistent with walkers
  * Added new mesh for traffic lights
  * Added new pine tree assets, with their LODs finely tuned for performance
  * Added point transformation functionality for LibCarla and PythonAPI
  * Added "sensor_tick" attribute to sensors (cameras and lidars) to specify the capture rate in seconds
  * Added Export/Import map tools
  * Added "get_forward_vector()" to rotation and transform, retrieves the unit vector on the rotation's X-axis
  * Added support for Deepin in PythonAPI's setup.py
  * Added support for spawning and controlling walkers (pedestrians)
  * Updated BasicAgent to allow setting target_speed and handle US-style traffic lights properly
  * OpenDriveActor has been rewritten using the Waypoint API, this has fixed some bugs
  * Remove crash reporter from packaged build
  * Improved simulator fatal error handling, now uses UE4 fatal error system
  * LibCarla server pipeline now compiles with exceptions disabled for better performance and compatibility with UE4
  * Fixed TCP accept error, too many open files while creating and destroying a lot of sensors
  * Fixed lost error messages in client-side, now when a request fails it reports the reason
  * Fixed global route planner to handle round about turns and made the code consistent with local planner
  * Fixed local planner to avoid premature route pruning at path overlaps
  * Fixed autopilot direction not properly initialized that interfered with the initial raycast direction
  * Fixed crash when an actor was destroyed but not de-registered, e.g. falling out of world bounds

## CARLA 0.9.2

  * Updated ROS bridge for CARLA 0.9.X (moved to its own repository)
  * Added Python API "agents" extension, includes
    - Global route planner based on the Waypoints API (compatible with OpenDrive)
    - BasicAgent: new client agent that can drive to a given coordinate of the map using the waypoint API and PID controllers, attending to other vehicles and traffic lights
    - RoamingAgent: new client agent that can drive at different speeds following waypoints based on PID controllers, attending to other vehicles and traffic lights
    - LocalPlanner functionality to navigate waypoints using PID controllers
    - LateralControl and LongitudinalControl PIDs
  * Added support for manual gear shifting
  * Added "role_name" attribute to actors to easily identify the "hero" vehicle
  * Changed traffic lights in Town03 to American style
  * Added new junction types with only stop signs
  * Updates to documentation and tutorials
  * Simulator now starts by default in windowed mode
  * CMake version required downgraded to 3.5 for better compatibility
  * Fixed waypoints height were all placed at zero height
  * Fixed actors in world.get_actors() missing parent actor
  * Fixed some vehicles losing their wheels after calling set_simulate_physics
  * Fixed bounding box of Lincoln MkZ
  * Several fixes and improvements to OpenDriveActor

## CARLA 0.9.1

  * New town: Town03
    - Created with Vector Zero's RoadRunner (including OpenDrive information of the road layout)
    - Bigger and more diverse
    - More road variety: multiple lanes and lane markings, curves at different angles, roundabout, elevation, tunnel
  * Lots of improvements to the Python API
    - Support for Python 3
    - Support for retrieving and changing lighting and weather conditions
    - Migrated Lidar sensor
    - Migrated image converter methods: Depth, LogarithmicDepth, and CityScapesPalette
    - Migrated IO methods for sensor data, "save_to_disk" available for PNG, JPEG, TIFF, and PLY
    - Added support for requesting the list of all the actors alive in the current world, `world.get_actors()`
    - `world.get_actors()` returns an `ActorList` object with `filter` functionality and lazy initialization of actors
    - Added collision event sensor, "sensor.other.collision", that triggers a callback on each collision to the actor it is attached to
    - Added lane detector sensor, "sensor.other.lane_detector", that detects lane invasion events
    - Added `carla.Map` and `carla.Waypoint` classes for querying info about the road layout
      - Added methods for converting and saving the map as OpenDrive format
      - Added `map.get_spawn_points()` to retrieve the recommended spawn points for vehicles
      - Added `map.get_waypoint(location)` to query the nearest waypoint
      - Added `map.generate_waypoints(distance)` to generate waypoints all over the map at an approximated distance
      - Added `map.get_topology()` for getting a list the tuples of waypoints that define the edges of the road graph
      - Added `waypoint.next(distance)` to retrieve the list of the waypoints at a distance that can be driven from this waypoint
    - Added `parent` attributes to actors, not None if the actor is attached to another actor
    - Added `semantic_tags` to actors containing the list of tags of all of its components
    - Added methods for retrieving velocity and acceleration of actors
    - Added function to enable/disable simulating physics on an actor, `actor.set_simulate_physics(enabled=True)`
    - Added bounding boxes to vehicles, `vehicle.bounding_box` property
    - Exposed last control applied to vehicles, `vehicle.get_vehicle_control()`
    - Added a "tick" message containing info of all the actors in the scene
      - Executed in the background and cached
      - Added `world.wait_for_tick()` for blocking the current thread until a "tick" message is received
      - Added `world.on_tick(callback)` for executing a callback asynchronously each time a "tick" message is received
      - These methods return/pass a `carla.Timestamp` object containing, frame count, delta time of last tick, global simulation time, and OS timestamp
      - Methods retrieving actor's info, e.g. `actor.get_transform()`, don't need to connect with the simulator, which makes these calls quite cheap
    - Allow drawing debug shapes from Python: points, lines, arrows, boxes, and strings (`world.debug.draw_*`)
    - Added id (id of current episode) and map name to `carla.World`
    - Exposed traffic lights and signs as actors. Traffic lights have a specialized actor class that has the traffic light state (red, green, yellow) as property
    - Added methods for accessing and modifying individual items in `carla.Image` (pixels) and `carla.LidarMeasurement` (locations)
    - Added `carla.Vector3D` for (x, y, z) objects that are not a `carla.Location`
    - Removed `client.ping()`, `client.get_server_version()` accomplishes the same
    - Renamed `contains_X()` methods to `has_X()`
    - Changed `client.set_timeout(seconds)` to use seconds (float) instead of milliseconds
    - Allow iterating attributes of an Actor's Blueprint
    - Fixed wildcard filtering issues, now "vehicle.*" or "*bmw*" patterns work too
    - Fixed `actor.set_transform()` broken for attached actors
  * More Python example scripts and improved the present ones
    - Now all the scripts use the list of recommended spawn points for each map
    - Renamed "example.py" to "tutorial.py", and updated it with latest changes in API
    - Added timeout to the examples
    - "manual_control.py" performance has been improved while having more measurements
    - "manual_control.py" now has options to change camera type and position
    - "manual_control.py" now has options to iterate weather presets
    - "manual_control.py" now has a fancier HUD with lots of info, and F1 key binding to remove it
    - Added "dynamic_weather.py" to change the weather in real-time (the one used in the video)
    - Added "spawn_npc.py" to quickly add a lot of NPC vehicles to the simulator
    - Added "spawn_npc.py --safe" to only add non-problematic vehicles
    - "vehicle_gallery.py" also got some small fixes
  * Asset and content improvements
    - New vehicle: Lincoln MKZ 2017
    - Refactored weather system, parametrized to make it easier to use
    - Improved control of bikes and motorbikes, still not perfect but causes less accidents
    - Added building block generator system
    - Misc city assets: New building, tunnel columns, rail-road bridges, new textures, new urban props
    - Adjusted vehicle physics and center of mass
    - Adjusted the maximum distance culling for foliage
    - Adjusted pedestrian animations and scale issues (not yet available with new API though)
    - Improved map building blueprints, spline based asset repeaters, and wall building tools
    - Replaced uses of Unreal's Foliage system with standard static meshes to work around a visual bug in Linux systems
    - Fixed filenames too long when packing the project on Windows
    - Fixed "SplineMeshRepeater" loses its collider mesh from time to time
    - Standardized asset nomenclature
  * New system for road information based on OpenDrive format
    - Added new map classes for querying info about the road layout and topology
    - Added methods for finding closest point on the road
    - Added methods for generating and iterating waypoints based on the road layout
    - Added OpenDrive parser to convert OpenDrive files to our map data structures
  * Other miscellaneous improvements and fixes
    - Fixed single channel Lidar crash (by @cwecht)
    - Fixed command-line argument `-carla-settings` fails to load absolute paths (by @harlowja)
    - Added an option to command-line to change quality level when launching the simulator, `-quality-level=Low`
    - Added ROS bridge odometry message (by @ShepelIlya)
    - New lens distortion shader, sadly not yet integrated with our cameras :(
    - New Docker tutorial
    - Disabled texture streaming to avoid issue of textures not loading in scene captures
    - Adjusted scene capture camera gamma to 2.4
    - Fixed leaking objects in simulation when despawning a vehicle. Now Pawn's controller is destroyed too if necessary when destroying an Actor
    - Fixed overflow on platform time-stamp, now it uses `double`
    - Upgraded @rpclib to fix crash when client exits too fast (rpclib/PR#167)
    - Moved "PythonClient" inside deprecated folder to avoid confusion
    - Refactored sensor related code
      - New plugin system for sensors that simplifies adding sensors, mini-tutorial at #830
      - Compile-time dispatcher for sensors and serializers
  * Improvements to the streaming library
    - Added multi-streams for streaming simultaneously to multiple clients (used by the "tick" message)
    - Messages re-use allocated memory when possible
    - Allows unsubscribing from a stream
    - Fixed client receives interleaved sensor messages, some messages can be discarded if connection is too slow though
    - Fixed streaming client fails to connect in Windows
    - Fixed streaming client keeps trying to reconnect after destroying a sensor
  * Refactored client C++ API
    - Python GIL is released whenever possible to avoid blocking
    - Fixed deadlock when closing the simulator while a client is connected
    - Fixed crash on simulator shutdown if a client has connected at some point
    - Set methods are now sent async which greatly improves performance in the client-side
    - Vehicle control is cached and not sent if haven't changed
    - Suppressed exceptions in destructors
  * Other development improvements
    - Improved Linux Makefile, fine-grained targets to reduce compilation times in development
    - Workaround for "setup.py" to link against "libcarla_client.a" again (Linux only)
    - Added support for ".gtest" file, each line of this file is passed to GTest executables as arguments when running `make check` targets
    - Python eggs are also archived on Jenkins to easily get them without downloading the full package
    - Added uncrustify config file for formatting UE4 C++ code

## CARLA 0.9.0

  * Upgraded to Unreal Engine 4.19
  * Redesign of the networking architecture
    - Allows any number of clients to connect simultaneously
    - Now is possible to add and remove at any time any vehicle or camera
    - Now is possible to control any vehicle or camera
    - Now is possible to place cameras anywhere
    - Reduced to two ports instead of three
    - First port uses an RPC protocol based on [rpclib](http://rpclib.net/)
    - Second port is for the streaming of the sensor data
  * Redesign of the Python API
    - Actors and sensors are now exposed in the API and can be independently controlled
    - The Python module is built in C++, with significant performance gain in some operations
    - Many functionality haven't been ported yet, so expect a lot of things missing
  * Redesign of the build system to accommodate the changes in dependencies
    - Everything can be done now with the Makefile
    - For the moment only Linux is supported, sorry
  * Massive clean up of all unused assets
  * Some aesthetic fixes to the vehicles

## CARLA 0.8.4

  * Community contribution: ROS bridge by @laurent-george
  * New vehicle: Tesla Model 3
  * Added an option to _"CarlaSettings.ini"_ to disable bikes and motorbikes
  * Fixed missing collision of vehicles introduced in 0.8.3
  * Improved stability of bikes and motorbikes
  * Improved autopilot turning behaviour at intersections, now using front wheels positions as reference
  * Temporarily removed Kawasaki Ninja motorbikes because the model was having some stability issues

## CARLA 0.8.3

  * Added two-wheeled vehicles, 3 bicycles and 4 motorbikes
  * Several art optimizations (CARLA is now about 10% faster)
    - Improved the performance of vegetation assets, adjusted LOD and culling distance, set billboards where possible
    - Drastically reduced the number of polygons of the landscape while keeping the original shape
    - Removed some high-cost unnecessary assets
    - Remodelled Mustang and NissanMicra, now with less polygons and materials, better textures and LOD
    - Remodelled building SM_TerracedHouse_01, now with more polygons but less materials and better textures
  * CARLA releases include now a Dockerfile for building docker images
  * Change in HUD: replace "FPS" by "Simulation Step"
  * The current map name is now included in the scene description message sent to the client
  * Adapted "manual_control.py" and "view_start_positions.py" to use the map name sent by the simulator
  * Improved the vehicle spawning algorithm, now it tries to spawn as much cars as possible even if there are not enough spawn points
  * "Setup.sh" is now faster and accepts an argument to run multiple jobs in parallel
  * Fixed foliage distance culling using wrong distance in "Low Mode"
  * Fixed NissanMicra slightly turning left when driving straight

## CARLA 0.8.2

  * Revamped driving benchmark
    - Changed name from benchmark to driving benchmark
    - Fully Redesigned the architecture of the module
    - Added a lot more documentation
    - Now you can stop and resume the benchmarks you run
  * Rolled back vehicle's location to the pivot of the mesh instead of the center of the bounding box
  * Added relative transform of the vehicle's bounding box to the measurements, player and non-players
  * Added "frame number" to each sensor measurement so it is possible to sync all the measurements based on the frame they are produced
  * Improved vehicle spawner to better handle spawning failures
  * Walkers use now a closer angle to detect vehicles, so they don't stop moving if a car passes nearby
  * Fixed lighting artefact causing the road to change its brightness depending on the distance to the camera
  * Fixed captured images overexposed in Low mode
  * Fixed illegal character in asset name
  * Fixed editing sun azimuth angle in CarlaWeadther.ini had no effect
  * Fixed crash when using a non-standard image size in DirectX (Windows)
  * Fixed issue with using multiple "SceneCaptureToDiskCamera"

## CARLA 0.8.1

  * New Python example for visualizing the player start positions
  * Fixed box extent of non-player agents was sent in centimeters instead of meters
  * Fixed speed limits were sent in km/h instead of m/s
  * Fixed issue in Volkswagen T2 wheels causing it to overturn

## CARLA 0.8.0

  * Upgraded to Unreal Engine 4.18
  * Created our own pedestrian 3D models free to use and distribute
  * Removed Epic's Automotive Materials dependencies
  * 360 Lidars support (similar to Velodyne HDL-32E or VLP-16) thanks to Anton Pechenko (Yandex)
    - Ray-cast based
    - Configurable settings
    - Added methods to save points to disk as PLY file
  * Added quality level settings
    - Low: low quality graphics, about 3 times faster with one camera
    - Epic: best quality (as before)
  * Measurements now use SI units
    - Locations:    m
    - Speed:        m/s
    - Acceleration: m/s^2
    - Collisions:   kg*m/s
    - Angles:       degrees
  * Added API methods to convert depth images to a point cloud
    - New method "image_converter.depth_to_local_point_cloud"
    - A supplementary image can be passed to attach colors to the points
    - New client example generates a point cloud in world coordinates
    - Added Transform class to Python API
  * Performance optimizations
    - Significant speed improvements in both Epic and Low modes
    - Fixed materials and improved shaders for roads, architecture, sidewalks, foliage, landscapes, cars, walkers, reflections, water
    - Execution of a set of Project and Engine parameters to improve performance (quality, vsync, AO, occlusion)
    - Generation of the road pieces using static meshes and actors instead of a single actor with instanced meshes
      - Improved performance since now is able to apply occlusion and draw distance
    - Images are captured asynchronously in the render thread
      - In asynchronous mode, images may arrive up to two frames later
      - In synchronous mode, game thread is blocked until images are ready
    - Blueprint code optimizations for vehicles, walkers, and splines
    - Added a way to configure different quality levels with culling distance and materials configuration
  * Refactored sensor related code to ease adding new sensors in the future
  * Added vehicle box extent to player measurements
  * Removed the player from the list of non-player agents
  * Adjusted bounding boxes to vehicles' height
  * Changed vehicles' center to match bounding box
  * Added autopilot mode to manual_control.py
  * Added quality level options to manual_control.py and client_example.py
  * Replaced background landscape and trees by a matte painting
  * Fixed road map generated some meshes twice
  * Small improvements to Windows support
    - Fixed issues with the Makefile
    - Fixed asset names too long or containing special characters

## CARLA 0.7.1

  * New Python API module: Benchmark
    - Defines a set of tasks and conditions to test a certain agent
    - Contains a starting benchmark, CoRL2017
    - Contains Agent Class: Interface for benchmarking AIs
  * New Python API module: Basic Planner (Temporary Hack)
    - Provide routes for the agent
    - Contains AStar module to find the shortest route
  * Other Python API improvements
    - Converter class to convert between Unreal world and map units
    - Metrics module to summarize benchmark results
  * Send vehicle's roll, pitch, and yaw to client (orientation is now deprecated)
  * New RoutePlanner class for assigning fixed routes to autopilot (IntersectionEntrance has been removed)
  * Create a random engine for each vehicle, which greatly improves repeatability
  * Add option to skip content download in Setup.sh
  * Few small fixes to the city assets

## CARLA 0.7.0

  * New Python client API
    - Cleaner and more robust
    - Compatible with Python 2 and 3
    - Improved exception handling
    - Improved examples
    - Included methods for parsing the images
    - Better documentation
    - Protocol: renamed "ai_control" to "autopilot_control"
    - Merged testing client
    - Added the maps for both cities, the client can now access the car position within the lane
  * Make CARLA start without client by default
  * Added wind effect to some trees and plants
  * Improvements to the existing weather presets
  * Build script: skip content download if up-to-date

## CARLA 0.6.0

  * Included Unreal project and reorganised folders
  * Enabled semantic segmentation by default
  * Added Felipe's Python client
  * New build system (Linux only)
  * Few fixes to city assets

## CARLA 0.5.4

  * Added command-line parameter -carla-no-hud
  * Remove override gamma from weather settings
  * Fixed issue road map generation hangs cooking command
  * Organise Python client and make sample script
  * Rename maps
    - CARLA_ORIGIN_0 --> Town02
    - CARLA_ORIGIN_1 --> Town01
  * Fixed Carla-Cola machine falling at begin play

## CARLA 0.5.3

  * Fixed issues with weather
  * Fixed missing building

## CARLA 0.5.2

  * Autopilot mode has been removed, now server sends AI control together with measurements every frame
  * State and position of traffic lights and signs are now included in the measurements too
  * Added a python console client
  * Fixed crash when client sends an invalid player start
  * Fixed some issues with the dynamic weather not looking as it used to do
  * Fixed some collision boxes missing

## CARLA 0.5.1

  * Fixed issue server was destroyed on every reset, closing the connection
  * Fixed issue agent servers connect too late
  * Improvements to the python client
  * Added python client test suite for testing the release
  * Added image converter
  * Fixed missing floor on CARLA_ORIGIN_0
  * Changed sidewalk texture
  * Improvements on the physics of some vehicles
  * More props and decals added to the cities

## CARLA 0.5.0

  * Upgraded to Unreal Engine 4.17
    - Fixes memory leaks
    - Fixes crashes with C++ std classes
  * Redesigned CarlaServer
    - Faster, avoids unnecessary copies
    - Sends images as raw data (no compression)
    - Supports synchronous and asynchronous mode
    - Networking operation have a time-out
    - Synchronous methods have a time-out
    - Pure C interface for better compatibility
    - Unit tests with GoogleTest
  * New server-client protocol
    - Upgraded to proto3
    - Supports repeated fields
    - Optionally send information about all dynamic agents in the scene
    - Now sends transforms instead of locations only
    - Autopilot mode added to control
  * New build system to avoid linkage issues
  * Added autopilot mode
  * Added an on-board camera to the car
  * Added traffic lights and speed limit to player state
  * Added player pawn selection to config file
  * Improved blueprint interface of the C++ classes
  * Some performance improvements to vehicle controllers
  * Fix issues with depth material in Windows
  * Fix issues with random engine not being available for vehicles
  * Fixed issue that compiling a release hang when saving the road map
  * Added more content; 7 vehicles, 30 pedestrians, many decals and props
  * Randomized pedestrian clothing
  * Many improvements and fixes to the city levels and assets
  * Added sub-surface scattering to vegetation
  * Added key binding to change weather during play
  * Added key binding to toggle autopilot mode
  * Added a second camera to the player

## CARLA 0.4.6

  * Add weather presets specific for each level
  * Some map fixes, adjust weather presets specific for each level
  * Fixed regression that some walkers may go at extremely slow and fast speeds

## CARLA 0.4.5

  * Add random seeds to config file
  * Improve logging
  * Removed rotation of map CARLA_ORIGIN_1

## CARLA 0.4.4

  * Fixed regression walkers despawning when stopping after seeing a car
  * Changed, collision is only registered if player moves faster than 1 km/h
  * Fixed issue walkers resume movement after sensing nothing, but the car is still there sometimes
  * Few improvements to the city assets

## CARLA 0.4.3

  * Fixed issue with reward, intersect other lane wasn't sent to the client
  * Improvements to the AI of other vehicles, and how they detect pedestrians
  * Improvements to the AI of the pedestrians, trying to avoid slightly better the cars
  * Made roads collision channel WorldStatic
  * Tune several vehicles' physics and engine
  * Fixed issue with vehicles bouncing back after hitting a pedestrian
  * Add bigger box to pedestrians to avoid accidents
  * Make vehicles spawn in order instead of randomly

## CARLA 0.4.2

  * Fixed issues with the server-client protocol
  * More improvements to the AI of other vehicles, now they barely crash
  * Improved the physics of some vehicles
  * Tweak the city for better AI of other vehicles

## CARLA 0.4.1

  * Improved AI of other vehicles, still needs some adjustment, but now they crash much less
  * Fixed wrong semantic segmentation label of the poles of traffic lights and signs
  * Added randomized vehicle license plates
  * Few improvements to the city assets

## CARLA 0.4.0

  * Made vehicle input more realistic, now reverse and brake use different input
  * Changed server-client protocol
    - CarlaSettings.ini is sent for every new episode
    - Control is extended with brake, reverse and handbrake
  * Set a clearer hierarchy for loading settings files
  * Made camera post-process settings able to change depending on the weather
  * Added basic functionality for NPC vehicles
  * Some improvements to the walker spawner
  * Generate road map metadata on save
  * Added command-line switch -carla-no-networking
  * Improved verbosity control of CarlaServer
  * Fixed issue with server that two threads used 100% CPU
  * Fixed issue with the attachment of the main camera to the player
  * Fixed issues with CarlaServer interface with Unreal, does not use STL containers anymore
  * Fixed issue with server not running below 30 fps at fixed frame rate, added physics sub-stepping
  * Fixed issues with some weather settings
  * Added randomized pedestrians with their AI and animations
  * Added other vehicles with their AI and physics
  * Added traffic lights and signs
  * Tweaked capture image to look similar to main camera
  * Changed car input to match settings in plugin
  * General improvements to levels and assets

## CARLA 0.3.0

  * Added basic dynamic weather functionality
    - Weather and sun light can be changed during game
    - Presets stored in config file CarlaWeather.ini
    - Added some presets for dynamic weather
  * Add basic functionality to spawn pedestrians
  * Split road meshes for intersections and turns for better precission of the road map
  * Better debug for road map
  * Implemented collision count for other cars and pedestrians
  * Command line argument -carla-settings now accepts relative paths
  * Improved performance when semantic segmentation is disabled
  * Improved tagger system
  * Implemented nav-mesh and spawn points for pedestrians
  * Added new cars
  * Added dynamic street lights
  * General improvements to levels and assets
  * Make the car jump

## CARLA 0.2.4

  * Fixed serialization of road map resulting in a huge map size
  * Some optimizations in the vegetation
  * Implemented more LODS

## CARLA 0.2.3

  * Fixed rounding errors in HUD (100% was shown as 99%, 30 FPS as 29 FPS)
  * Fixed crash when player goes out of road map
  * Fixed several issues related to the transform of the road map (wasn't working in CARLA_ORIGIN_1)
  * Make custom depth pass disable by default (semantic segmentation won't work by default)
  * Fixed road width in T-intersections
  * Implement road LOD
  * Fixed missing assets

## CARLA 0.2.2

  * Implemented signals for off-road and opposite lane invasion
  * Fixed linking issues (use Unreal's libpng)
  * Fixed memory leak in PNG compression
  * Added boundaries to the map
  * Several fixes in the map content

## CARLA 0.2.1

  * Fixed the memory leak related to protobuf issues
  * Fixed color shift in semantic segmentation and depth
  * Added in-game timestamp (now sending both OS and in-game)

## CARLA 0.2.0

  * Fixed Depth issues
  * Fixed random crash due to an invalid player start position
  * Added semantic segmentation
  * Changed codification to PNG
  * Camera configuration through config INI file

## CARLA 0.1.1

  * Added build system for Windows and Linux
  * Added more content

## CARLA 0.1.0

  * Added basic functionality<|MERGE_RESOLUTION|>--- conflicted
+++ resolved
@@ -1,13 +1,9 @@
 ## Latest
 
   * Fixed bug causing the RoadOptions at the BehaviorAgent to not work as intended
-<<<<<<< HEAD
   * CARLA is compatible with the last RoadRunner nomenclature for road assets
   * Fixed a bug when importing a FBX map with some **_** in the FBX name
-=======
   * Added performance benchmarking section to documentation
-
->>>>>>> d76e9c9c
 
 ## CARLA 0.9.11
 
